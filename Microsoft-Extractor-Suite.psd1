@{
<<<<<<< HEAD
RootModule = 'Microsoft-Extractor-Suite.psm1'

# Author of this module
Author = 'Joey Rentenaar & Korstiaan Stam'

# Company of this module
CompanyName = 'Invictus-IR'

# Version number of this module.
ModuleVersion = '2.1.1' 

# ID used to uniquely identify this module
GUID = '4376306b-0078-4b4d-b565-e22804e3be01'

# Copyright statement for this module
Copyright = 'Copyright 2024 Invictus Incident Response'

# Description of the functionality provided by this module
Description = 'Microsoft-Extractor-Suite is a fully-featured, actively-maintained, Powershell tool designed to streamline the process of collecting all necessary data and information from various sources within Microsoft.'	

NestedModules = @(
	".\Scripts\Get-UAL.ps1"
	".\Scripts\Get-UALStatistics.ps1"
	".\Scripts\Connect.ps1"
 	".\Scripts\Disconnect.ps1"
	".\Scripts\Get-Rules.ps1"
	".\Scripts\Get-MailboxAuditLog.ps1"
	".\Scripts\Get-MessageTraceLog.ps1"
	".\Scripts\Get-AzureADLogs.ps1"
	".\Scripts\Get-OAuthPermissions.ps1"
	".\Scripts\Get-AdminAuditLog.ps1"
	".\Scripts\Get-AzureActivityLogs.ps1"
	".\Scripts\Get-AzureADGraphLogs.ps1"
	".\Scripts\Get-UsersInfo.ps1"
	".\Scripts\Get-MFAStatus.ps1"
	".\Scripts\Get-RiskyEvents.ps1"
	".\Scripts\Get-ConditionalAccessPolicy.ps1"
	".\Scripts\Get-Emails.ps1"
	".\Scripts\Get-MailItemsAccessed.ps1"
	".\Scripts\Get-UALGraph.ps1"
	".\Scripts\Get-AzureDirectoryActivityLogs.ps1"
 	".\Scripts\Get-ProductLicenses.ps1"
  	".\Scripts\Get-Groups.ps1"
)

FunctionsToExport = @(
	# Connect.ps1
	"Connect-M365"
	"Connect-Azure"
	"Connect-AzureAZ"

	# Disconnect.ps1
	"Disconnect-M365"
	"Disconnect-Azure"
	"Disconnect-AzureAZ"

	# Get-UAL.ps1
	"Get-UAL"
	"Get-UALAll"
	"Get-UALGroup"
	"Get-UALSpecific"
	"Get-UALSpecificActivity"
=======
	RootModule = 'Microsoft-Extractor-Suite.psm1'
>>>>>>> 92dc8dd3
	
	# Author of this module
	Author = 'Joey Rentenaar & Korstiaan Stam'
	
	# Company of this module
	CompanyName = 'Invictus-IR'
	
	# Version number of this module.
	ModuleVersion = '3.0.0' 
	
	# ID used to uniquely identify this module
	GUID = '4376306b-0078-4b4d-b565-e22804e3be01'
	
	# Copyright statement for this module
	Copyright = 'Copyright 2025 Invictus Incident Response'
	
	# Description of the functionality provided by this module
	Description = 'Microsoft-Extractor-Suite is a fully-featured, actively-maintained, Powershell tool designed to streamline the process of collecting all necessary data and information from various sources within Microsoft.'	
	
	NestedModules = @(
		".\Scripts\Get-UAL.ps1"
		".\Scripts\Get-UALStatistics.ps1"
		".\Scripts\Connect.ps1"
		".\Scripts\Disconnect.ps1"
		".\Scripts\Get-Rules.ps1"
		".\Scripts\Get-MailboxAuditLog.ps1"
		".\Scripts\Get-MessageTraceLog.ps1"
		".\Scripts\Get-AzureADLogs.ps1"
		".\Scripts\Get-OAuthPermissions.ps1"
		".\Scripts\Get-AdminAuditLog.ps1"
		".\Scripts\Get-AzureActivityLogs.ps1"
		".\Scripts\Get-AzureADGraphLogs.ps1"
		".\Scripts\Get-UsersInfo.ps1"
		".\Scripts\Get-MFAStatus.ps1"
		".\Scripts\Get-RiskyEvents.ps1"
		".\Scripts\Get-ConditionalAccessPolicy.ps1"
		".\Scripts\Get-Emails.ps1"
		".\Scripts\Get-MailItemsAccessed.ps1"
		".\Scripts\Get-UALGraph.ps1"
		".\Scripts\Get-AzureDirectoryActivityLogs.ps1"
		".\Scripts\Get-AuditLogSettings.ps1"
		".\Scripts\Get-MailboxPermissions.ps1"
		".\Scripts\Get-Devices.ps1"
		".\Scripts\Get-AllEvidence.ps1"
		".\Scripts\Get-ProductLicenses.ps1"
		".\Scripts\Get-Groups.ps1"
	)
	
	FunctionsToExport = @(
		# Connect.ps1
		"Connect-M365"
		"Connect-Azure"
		"Connect-AzureAZ"
		
		# Disconnect.ps1
		"Disconnect-M365"
		"Disconnect-Azure"
		"Disconnect-AzureAZ"

		# Get-UAL.ps1
		"Get-UAL"
		
		# Get-UALGraph
		"Get-UALGraph"
		
		# Get-UALStatistics.ps1
		"Get-UALStatistics"
		
		# Get-Rules.ps1
		"Show-MailboxRules"
		"Get-MailboxRules"
		"Get-TransportRules"
		"Show-TransportRules"
		
		# Get-MailboxAuditLog.ps1
		"Get-MailboxAuditLog"
		
		# Get-MessageTraceLog.ps1
		"Get-MessageTraceLog"
		
		# Get-AzureADLogs
		"Get-EntraAuditLogs"
		"Get-EntraSignInLogs"
	
		# Get-OAuthPermissions.ps1
		"Get-OAuthPermissions"
	
		# Get-AdminAuditLog.ps1
		"Get-AdminAuditLog"
		
		# Get-AzureActivityLogs.ps1
		"Get-ActivityLogs"
	
		# Get-AzureDirectoryActivityLogs.ps1
		"Get-DirectoryActivityLogs"
	
		# Get-AzureADGraphLogs.ps1
		"Get-GraphEntraSignInLogs"
		"Get-GraphEntraAuditLogs"
	
		# Get-UsersInfo.ps1
		"Get-Users"
		"Get-AdminUsers"
	
		# Get-MFAStatus.ps1
		"Get-MFA"
	
		# Get-RiskyEvents.ps1
		"Get-RiskyUsers"
		"Get-RiskyDetections"
	
		# Get-ConditionalAccessPolicy.ps1
		"Get-ConditionalAccessPolicies"
	
		# Get-Emails.ps1
		"Get-Email"
		"Get-Attachment"
		"Show-Email"
	
		# Get-MailItemsAccessed.ps1
		"Get-Sessions"
		"Get-MessageIDs"
	
		# Get-AuditLogSettings.ps1
		"Get-MailboxAuditStatus"
	
		# Get-MailboxPermissions.ps1
		"Get-MailboxPermissions"
	
		# Get-Devices.ps1
		"Get-Devices"
	
		# Get-AllEvidence.ps1
		"Start-EvidenceCollection"
				
		# Get-ProductLicenses.ps1
		"Get-Licenses"
		"Get-LicenseCompatibility"
		"Get-EntraSecurityDefaults"
		"Get-LicensesByUser"

		# Get-Groups.ps1
		"Get-Groups"
		"Get-GroupMembers"
		"Get-DynamicGroups"
	)
	
	# Variables to export from this module
	VariablesToExport = @(
		'$outputdir',
		'$curDir',
		'$logFile',
		'$retryCount'
	)
	
	# Cmdlets to export from this module, for best performance
	CmdletsToExport = @()	
}<|MERGE_RESOLUTION|>--- conflicted
+++ resolved
@@ -1,70 +1,5 @@
 @{
-<<<<<<< HEAD
-RootModule = 'Microsoft-Extractor-Suite.psm1'
-
-# Author of this module
-Author = 'Joey Rentenaar & Korstiaan Stam'
-
-# Company of this module
-CompanyName = 'Invictus-IR'
-
-# Version number of this module.
-ModuleVersion = '2.1.1' 
-
-# ID used to uniquely identify this module
-GUID = '4376306b-0078-4b4d-b565-e22804e3be01'
-
-# Copyright statement for this module
-Copyright = 'Copyright 2024 Invictus Incident Response'
-
-# Description of the functionality provided by this module
-Description = 'Microsoft-Extractor-Suite is a fully-featured, actively-maintained, Powershell tool designed to streamline the process of collecting all necessary data and information from various sources within Microsoft.'	
-
-NestedModules = @(
-	".\Scripts\Get-UAL.ps1"
-	".\Scripts\Get-UALStatistics.ps1"
-	".\Scripts\Connect.ps1"
- 	".\Scripts\Disconnect.ps1"
-	".\Scripts\Get-Rules.ps1"
-	".\Scripts\Get-MailboxAuditLog.ps1"
-	".\Scripts\Get-MessageTraceLog.ps1"
-	".\Scripts\Get-AzureADLogs.ps1"
-	".\Scripts\Get-OAuthPermissions.ps1"
-	".\Scripts\Get-AdminAuditLog.ps1"
-	".\Scripts\Get-AzureActivityLogs.ps1"
-	".\Scripts\Get-AzureADGraphLogs.ps1"
-	".\Scripts\Get-UsersInfo.ps1"
-	".\Scripts\Get-MFAStatus.ps1"
-	".\Scripts\Get-RiskyEvents.ps1"
-	".\Scripts\Get-ConditionalAccessPolicy.ps1"
-	".\Scripts\Get-Emails.ps1"
-	".\Scripts\Get-MailItemsAccessed.ps1"
-	".\Scripts\Get-UALGraph.ps1"
-	".\Scripts\Get-AzureDirectoryActivityLogs.ps1"
- 	".\Scripts\Get-ProductLicenses.ps1"
-  	".\Scripts\Get-Groups.ps1"
-)
-
-FunctionsToExport = @(
-	# Connect.ps1
-	"Connect-M365"
-	"Connect-Azure"
-	"Connect-AzureAZ"
-
-	# Disconnect.ps1
-	"Disconnect-M365"
-	"Disconnect-Azure"
-	"Disconnect-AzureAZ"
-
-	# Get-UAL.ps1
-	"Get-UAL"
-	"Get-UALAll"
-	"Get-UALGroup"
-	"Get-UALSpecific"
-	"Get-UALSpecificActivity"
-=======
 	RootModule = 'Microsoft-Extractor-Suite.psm1'
->>>>>>> 92dc8dd3
 	
 	# Author of this module
 	Author = 'Joey Rentenaar & Korstiaan Stam'
